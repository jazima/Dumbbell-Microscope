from typing import Tuple, Sequence, List

import numpy as np
import cv2
<<<<<<< HEAD
import serial
=======
import matlab.engine
>>>>>>> 89c53ed0

# Type hint for opencv image
OpenCVImage = np.ndarray

# Serial port for pico
ser = serial.Serial()
ser.baudrate = 115200
ser.port = 'COM9'  # Set COM port

# Assignment for motor_ids 
motor_axes = {
    "x": int(0).to_bytes(1, byteorder = "big"),
    "y": int(1).to_bytes(1, byteorder = "big"),
    "focus_fine": int(2).to_bytes(1, byteorder = "big"),
    "focus_coarse": int(3).to_bytes(1, byteorder = "big")
}

###############################################################################
#                           Camera Controller API                             #
###############################################################################

def camera_controller_init(eng: matlab.engine.MatlabEngine, camera_num: int) -> None:
    "Initialize the camera controller program and NamedPipe connection."

    try:
        eng.LucamConnect(camera_num)
        print("Success connecting to camera number: ", camera_num)
    except matlab.engine.EngineError:
        print("Error connecting to camera number:", camera_num)


def take_image(eng: matlab.engine.MatlabEngine, camera_num: int) -> OpenCVImage:
    try:
        if eng.LucamIsConnected(camera_num):
            data = eng.LucamTakeSnapshot(camera_num)
            return np.array(data)
    except:
        print("Error taking snapshot. Please check connection blah blah blah")
        return
            
    "Take an image from the microscope camera. This call blocks until the image is ready."

###############################################################################
#                          Stepper Controller API                             #
###############################################################################

def stepper_controller_init() -> None:
    "Initializes the serial connection to the stepper controller."
    ser.open()
    ser.timeout = 10

# Distance in mm per degree of rotation for the x and y axes.
x_dist_factor = float("NaN")
y_dist_factor = float("NaN")

# Size of a step in degrees.
step_degrees = 1.8 #200 steps per revolution

def _calculate_error(degrees: float) -> float:
    "Calculate rel error when degrees is rounded to nearest step_size_degrees."
    return abs(
        (round(degrees / step_degrees) * step_degrees - degrees) / degrees
    )

def move_x_axis(distance_mm: float, err_tol: float = 0.01) -> None:
    """Move the x axis by a specified distance in mm.

    :param distance_mm: the distance to move the axis in mm.
    :param err_tol: the maximum relative error between the commanded movement.
    and the movement rounded to the nearest step size.
    :returns: None
    :raises ValueError: when the relative error is greater than err_tol.
    """

    degrees = distance_mm / x_dist_factor
    if _calculate_error(degrees) > err_tol:
        raise ValueError(
            "Error in commanded step too high. Commanded step was"
            f"{degrees}, relative error was {_calculate_error(degrees)}."
        )

    _send_motor_control_packet(motor_axes["x"], degrees)

def move_y_axis(distance_mm: float, err_tol: float = 0.01) -> None:
    """Move the y axis by a specified distance in mm.

    :param distance_mm: the distance to move the axis in mm.
    :param err_tol: the maximum relative error between the commanded movement.
    and the movement rounded to the nearest step size.
    :returns: None
    :raises ValueError: when the relative error is greater than err_tol.
    """

    degrees = distance_mm / y_dist_factor
    if _calculate_error(degrees) > err_tol:
        raise ValueError(
            "Error in commanded step too high. Commanded step was"
            f"{degrees}, relative error was {_calculate_error(degrees)}."
        )

    _send_motor_control_packet(motor_axes["y"], degrees)

def move_fine_focus(degrees: float, err_tol: float = 0.01) -> None:
    """Move the fine focus knob by a specified distance in degrees.

    :param distance_mm: the distance to move the fine focus in degrees.
    :param err_tol: the maximum relative error between the commanded movement.
    and the movement rounded to the nearest step size.
    :returns: None
    :raises ValueError: when the relative error is greater than err_tol.
    """

    if _calculate_error(degrees) > err_tol:
        raise ValueError(
            "Error in commanded step too high. Commanded step was"
            f"{degrees}, relative error was {_calculate_error(degrees)}."
        )

    _send_motor_control_packet(motor_axes["focus_fine"], degrees)

def move_coarse_focus(degrees: float, err_tol: float = 0.01) -> None:
    """Move the coarse focus knob by a specified distance in degrees.

    :param distance_mm: the distance to move the coarse focus in degrees.
    :param err_tol: the maximum relative error between the commanded movement.
    and the movement rounded to the nearest step size.
    :returns: None
    :raises ValueError: when the relative error is greater than err_tol
    """
    
    if _calculate_error(degrees) > err_tol:
        raise ValueError(
            "Error in commanded step too high. Commanded step was"
            f"{degrees}, relative error was {_calculate_error(degrees)}."
        )

    _send_motor_control_packet(motor_axes["focus_coarse"], degrees)

def _send_motor_control_packet(motor_axis: bytes, degrees: float) -> None:
    """Send a motor control packet.
    
    :param motor_axis: the index of the motor the packet is commanding.
    :param degrees: the number of degrees to move that axis.
    :returns: None

    An internal implementation function which directly sends motor control
    packets to the stepper controller. The packet size is 1 byte.
    This does not do error checking or axis translation and should only be 
    used to implement the above API functions.
    """

    if degrees > 1:
        direction_packet = 1
    else:
        direction_packet = 0

    steps_full = int(abs(degrees)//step_degrees) #round down to integer

    while steps_full > 255:
        steps_full -= 255
        ser.write(motor_axis)
        ser.write(direction_packet.to_bytes(1, byteorder = "big"))
        ser.write(int(255).to_bytes(1, byteorder = "big"))

    ser.write(motor_axis)
    ser.write(direction_packet.to_bytes(1, byteorder = "big"))
    ser.write(steps_full.to_bytes(1, byteorder = "big"))

    #wait until task completed
    while ser.in_waiting < 1:
        continue
    out = ser.read(1)

    return

###############################################################################
#                            Computer Vision API                              #
###############################################################################

def analyze_z_stack(images: Sequence[OpenCVImage]) -> Tuple[np.ndarray, int]:
    """Analyze a stack of images at varying level of focus to determine most in focus image.
    
    :param images: A sequence of images of the same microscope field taken at varying levels of focus.
    :returns: An ndarray of floats representing the focus metric for each image and an integer
    representing the index of the most in-focus image in the stack. The focus metric is a normalized
    float [0,1] where a higher value represents a better focused image.
    """
    ix, ranks, metrics = image_processing.analyze_z_stack(images)
    
    return metrics, ix<|MERGE_RESOLUTION|>--- conflicted
+++ resolved
@@ -2,11 +2,8 @@
 
 import numpy as np
 import cv2
-<<<<<<< HEAD
 import serial
-=======
 import matlab.engine
->>>>>>> 89c53ed0
 
 # Type hint for opencv image
 OpenCVImage = np.ndarray
